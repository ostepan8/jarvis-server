from __future__ import annotations

import os
import logging
from fastapi import FastAPI
from fastapi.middleware.cors import CORSMiddleware
from dotenv import load_dotenv

<<<<<<< HEAD
import os

from jarvis import JarvisLogger, JarvisSystem, JarvisConfig
from jarvis.constants import DEFAULT_PORT
from server.database import init_database, close_database
from server.routers.jarvis import router as jarvis_router
from server.routers.auth import router as auth_router
from server.routers.protocols import router as protocol_router
=======
from jarvis import JarvisLogger, JarvisSystem, JarvisConfig
from jarvis.constants import DEFAULT_PORT
from .database import init_database, close_database
from .routers import jarvis_router, auth_router, protocol_router
>>>>>>> d8a19b0f


def create_app() -> FastAPI:
    """Create and configure the FastAPI application."""
    app = FastAPI(title="Jarvis API")

    # Add CORS middleware
    app.add_middleware(
        CORSMiddleware,
        allow_origins=["http://localhost:3000"],  # React or Next.js dev server
        allow_credentials=True,
        allow_methods=["*"],
        allow_headers=["*"],
    )

    # Include routers
    app.include_router(jarvis_router, prefix="/jarvis", tags=["jarvis"])
    app.include_router(auth_router, prefix="/auth", tags=["auth"])
    app.include_router(protocol_router, prefix="/protocols", tags=["protocols"])

    # Add startup and shutdown events
    @app.on_event("startup")
    async def startup_event() -> None:
        """Initialize the collaborative Jarvis system."""
        load_dotenv()
        level_name = os.getenv("JARVIS_LOG_LEVEL", "INFO").upper()
        level = getattr(logging, level_name, logging.INFO)
        app.state.logger = JarvisLogger(log_level=level)

        config = JarvisConfig(
            ai_provider="openai",
            api_key=os.getenv("OPENAI_API_KEY"),
            calendar_api_url=os.getenv("CALENDAR_API_URL", "http://localhost:8080"),
            repo_path=os.getenv("REPO_PATH", "."),
            response_timeout=float(os.getenv("JARVIS_RESPONSE_TIMEOUT", 15.0)),
        )

        jarvis_system = JarvisSystem(config)
        await jarvis_system.initialize()
        app.state.jarvis_system = jarvis_system

        # Initialize database
        app.state.auth_db = init_database()

    @app.on_event("shutdown")
    async def shutdown_event() -> None:
        jarvis_system: JarvisSystem | None = getattr(app.state, "jarvis_system", None)
        if jarvis_system:
            await jarvis_system.shutdown()

        logger: JarvisLogger | None = getattr(app.state, "logger", None)
        if logger:
            logger.close()

        close_database(getattr(app.state, "auth_db", None))

    return app


app = create_app()


def run():
    import uvicorn

    uvicorn.run(app, host="0.0.0.0", port=DEFAULT_PORT)


if __name__ == "__main__":
    run()<|MERGE_RESOLUTION|>--- conflicted
+++ resolved
@@ -6,8 +6,7 @@
 from fastapi.middleware.cors import CORSMiddleware
 from dotenv import load_dotenv
 
-<<<<<<< HEAD
-import os
+
 
 from jarvis import JarvisLogger, JarvisSystem, JarvisConfig
 from jarvis.constants import DEFAULT_PORT
@@ -15,12 +14,6 @@
 from server.routers.jarvis import router as jarvis_router
 from server.routers.auth import router as auth_router
 from server.routers.protocols import router as protocol_router
-=======
-from jarvis import JarvisLogger, JarvisSystem, JarvisConfig
-from jarvis.constants import DEFAULT_PORT
-from .database import init_database, close_database
-from .routers import jarvis_router, auth_router, protocol_router
->>>>>>> d8a19b0f
 
 
 def create_app() -> FastAPI:
